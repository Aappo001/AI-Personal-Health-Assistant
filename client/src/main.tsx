import { StrictMode } from "react";
import { Provider } from "react-redux";
import { store } from "./store/store.ts";
import { createRoot } from "react-dom/client";
import { createBrowserRouter, RouterProvider } from "react-router-dom";
import App from "./App.tsx";
import PageNotFound from "./components/PageNotFound.tsx";
import Login from "./components/Login.tsx";
import Register from "./components/Register.tsx";
import Chat from "./components/Chat.tsx";
import { ChatHome } from "./components/ChatHome.tsx";
import ChatMessagePage from "./components/ChatMessagePage.tsx";
import ProtectedRoute from "./components/ProtectedRoute.tsx";
import ProfilePage from "./components/ProfilePage.tsx";
<<<<<<< HEAD
import WebsocketTesting from "./components/WebsocketTesting.tsx";
import AntiAuthGuard from "./components/AntiAuthGuard.tsx";
=======
import UserHealthForm from "./components/UserForm.tsx";
>>>>>>> 5d8370aa

const router = createBrowserRouter([
  {
    path: "/",
    element: <App />,
    errorElement: <PageNotFound />, //will load when an error or not found error occurs anywhere in the app
  },
  {
    path: "/login",
    element: (
      <AntiAuthGuard>
        <Login />
      </AntiAuthGuard>
    ),
    errorElement: <PageNotFound />, //will load when an error or not found error occurs anywhere in the app
  },
  {
    path: "/register",
    element: <Register />,
    errorElement: <PageNotFound />,
  },
  {
    path: "/chat",
    element: <Chat />,
    errorElement: <PageNotFound />,
    children: [
      {
        index: true,
        element: <ChatHome />,
        errorElement: <PageNotFound />,
      },
      {
        path: "/chat/messages/:friend",
        element: <ChatMessagePage />,
        errorElement: <PageNotFound />,
      },
    ],
  },
  {
    path: "/profile/:username",
    element: (
      <ProtectedRoute>
        <ProfilePage />
      </ProtectedRoute>
    ),
    errorElement: <PageNotFound />,
  },
  {
<<<<<<< HEAD
    path: "ws",
    element: (
      <ProtectedRoute>
        <WebsocketTesting />
      </ProtectedRoute>
    ),
=======
  path: "/healthform", 
    element: <UserHealthForm />,
>>>>>>> 5d8370aa
    errorElement: <PageNotFound />,
  },
]);

createRoot(document.getElementById("root")!).render(
  <StrictMode>
    <Provider store={store}>
      <RouterProvider router={router} />
    </Provider>
  </StrictMode>
);<|MERGE_RESOLUTION|>--- conflicted
+++ resolved
@@ -12,12 +12,9 @@
 import ChatMessagePage from "./components/ChatMessagePage.tsx";
 import ProtectedRoute from "./components/ProtectedRoute.tsx";
 import ProfilePage from "./components/ProfilePage.tsx";
-<<<<<<< HEAD
 import WebsocketTesting from "./components/WebsocketTesting.tsx";
 import AntiAuthGuard from "./components/AntiAuthGuard.tsx";
-=======
 import UserHealthForm from "./components/UserForm.tsx";
->>>>>>> 5d8370aa
 
 const router = createBrowserRouter([
   {
@@ -66,17 +63,17 @@
     errorElement: <PageNotFound />,
   },
   {
-<<<<<<< HEAD
     path: "ws",
     element: (
       <ProtectedRoute>
         <WebsocketTesting />
       </ProtectedRoute>
     ),
-=======
-  path: "/healthform", 
+    errorElement: <PageNotFound />,
+  },
+  {
+    path: "/healthform",
     element: <UserHealthForm />,
->>>>>>> 5d8370aa
     errorElement: <PageNotFound />,
   },
 ]);
